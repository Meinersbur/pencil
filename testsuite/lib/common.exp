# Copyright (c) 2013-2014, ARM Limited
#
# Permission is hereby granted, free of charge, to any person obtaining a copy
# of this software and associated documentation files (the "Software"), to deal
# in the Software without restriction, including without limitation the rights
# to use, copy, modify, merge, publish, distribute, sublicense, and/or sell
# copies of the Software, and to permit persons to whom the Software is
# furnished to do so, subject to the following conditions:
#
# The above copyright notice and this permission notice shall be included in
# all copies or substantial portions of the Software.
#
# THE SOFTWARE IS PROVIDED "AS IS", WITHOUT WARRANTY OF ANY KIND, EXPRESS OR
# IMPLIED, INCLUDING BUT NOT LIMITED TO THE WARRANTIES OF MERCHANTABILITY,
# FITNESS FOR A PARTICULAR PURPOSE AND NONINFRINGEMENT. IN NO EVENT SHALL THE
# AUTHORS OR COPYRIGHT HOLDERS BE LIABLE FOR ANY CLAIM, DAMAGES OR OTHER
# LIABILITY, WHETHER IN AN ACTION OF CONTRACT, TORT OR OTHERWISE, ARISING FROM,
# OUT OF OR IN CONNECTION WITH THE SOFTWARE OR THE USE OR OTHER DEALINGS IN
# THE SOFTWARE.

proc mark_error_test {} {
    if {$::tool_name == "linker"} {
        set ::expect_linker_error true
    }
    set ::should_compile false
    set ::should_run false
}

proc do_link-error {} {
    mark_error_test
}

proc do_error {} {
    mark_error_test
    dict set ::expected_errors $::line False
}

proc do_link-with {file} {
    set dir [file dirname $::input_filename]
    lappend ::additional_files "$dir/$file"
}

proc do_static-link-with {file} {
    set dir [file dirname $::input_filename]
    lappend ::additional_files "--static"
    lappend ::additional_files "$dir/$file"
}

proc do_assert {cond} {
    add_code "assert($cond);"
}

proc do_require-option {option} {
    lappend ::additional_option "$option"
}

proc add_code {code} {
    if { $::should_compile } {
        set ::should_run true
    }
    set ::additional_code "$::additional_code\n$code"
}

proc do_check {pattern} {
    puts $::check_file $pattern
    set ::should_check true
}


proc clean {} {
  file delete "$::output_filename"
}

proc run_tool {} {
  set success 0
  set error 255

  set expected $success

  if {[dict size $::expected_errors] > 0 || $::expect_linker_error} {
    set expected $error
  }

  spawn "./pencil-$::tool_name" -o "$::output_filename" "$::input_filename" {*}$::additional_option {*}$::additional_files --include "${::objdir}/code/pencil_pre.h"

  # Collect all output
  set lines {}
  expect {
    ERROR {
      fail "$::input_filename: error: $expect_out(buffer)"
    }

    -re {..*} {
      append lines $expect_out(buffer)
      exp_continue
    }

    timeout {
      unresolved "$::input_filename: timeout"
    }
  }

  # Compare tool output with list of expected errors
  set correct True
  set linelist [regexp -all -inline {(code.*?) line (\d+):} $lines]
  foreach {pattern file line} $linelist {
    if { ! [dict exists $::expected_errors $line] } {
      fail "$file: Compiler output (unexpected error on line $line)"
      set correct False
    } else {
      dict set ::expected_errors $line True
    }
  }

  set linkerrors [regexp -all -inline {Linker error:(.*)} $lines]
  if {($linkerrors == {}) && ! $::expect_linker_error ||
      ($linkerrors != {}) && $::expect_linker_error } {
      if {$::tool_name == "linker"} {
          pass "${::input_filename}: Link test"
      }
  } else {
      fail "${::input_filename}: Link test"
  }

  dict for {line flag} $::expected_errors {
      if { ! $flag } {
          fail "$::input_filename: Compiler output (expected error on line $line was not reported)"
          set correct False
      }
    }
  if {$correct} {
    pass "$::input_filename: Compiler output"
  }

  catch wait result
  set code [lindex $result 3]
  if {$code != $expected} {
    fail "$::input_filename: Exit code ($code)"
  } else {
    pass "$::input_filename: Exit code"
  }
}

proc analyze {} {
  set fp [open "$::input_filename"]
  set data [split [read "$fp"] "\n"]
  close $fp
  set ::line 1

  foreach line $data {
    if {[regexp ".*/\\* *($::tool_name|all) *\\{(@?)(.*)\\} *\\*/.*" $line match tool flag command]} {
        if { [string length $flag] != 0 } {
            eval "do_$command"
        } else {
            add_code "$command"
        }
    }
    incr ::line
  }
}

proc compile_c_weak {} {
<<<<<<< HEAD
  spawn gcc -std=c99 -include "${::srcdir}/code/carp-common.h" "$::output_filename" -c -o /dev/null
=======
  spawn gcc -w -std=c99 -I ../pencil-util/include -include "code/carp-common.h" "$::output_filename" -c -o /dev/null
>>>>>>> d91d6715
  catch wait result
  set code [lindex $result 3]
  if {$code != 0} {
    fail "$::input_filename: Weak C Compilation"
  } else {
    pass "$::input_filename: Weak C Compilation"
  }
}

proc prepare {} {
    set input_basename [file tail $::input_filename]
    set testoutdir "${::objdir}/code/pencil/simple"
    set ::output_filename "${testoutdir}/${input_basename}.${::tool_name}.c"
    set ::check_filename "${::input_filename}.${::tool_name}.check"
    set ::binary "${testoutdir}/${input_basename}.${::tool_name}.run"
    set ::check_file [open $::check_filename w]
    set ::should_compile true
    set ::expect_linker_error false
    set ::should_check false
    set ::should_run false
    set ::additional_option [list]
    set ::additional_files [list]
    set ::expected_errors [dict create]
    set ::additional_code ""
    clean
}

proc prepare_for_compilation {} {
    set fo [open $::output_filename a]
    puts $fo "int main(){"
    puts $fo $::additional_code
    puts $fo "  return 0;"
    puts $fo "}"
    close $fo
}


proc compile_c {} {
    prepare_for_compilation
<<<<<<< HEAD
    spawn gcc -std=c99 -include "${::srcdir}/code/carp-common.h" "${::output_filename}" -o "${::binary}" -lm
=======
    spawn gcc -w -std=c99 -I../pencil-util/include -include "code/carp-common.h"  "${::output_filename}" -o "${::binary}" -lm
>>>>>>> d91d6715
    catch wait result
    set code [lindex $result 3]
    if {$code != 0} {
        fail "${::input_filename}: C Compilation"
    } else {
        pass "${::input_filename}: C Compilation"
    }
}

proc run_binary {} {
  spawn "${::binary}"
  catch wait result
  set code [lindex $result 3]
  if {$code != 0} {
    fail "${::input_filename}: Execution"
  } else {
    pass "${::input_filename}: Execution"
  }

}


proc execute {} {
    if { ! $::should_compile &&  ! $::should_run } {
        return
    }
    if { $::should_compile &&  ! $::should_run } {
        if { ! [file exists $::output_filename ] } {
            untested "$::input_filename: Weak C Compilation"
            return
        }
        compile_c_weak
        return
    }
    if { ! [file exists $::output_filename ] } {
        untested "$::input_filename: C Compilation"
        return
    }
    compile_c
    if { ! $::should_run } {
        return
    }
    if { ! [file exists $::binary ] } {
        untested "$::input_filename: Execution"
        return
    }
    run_binary
}

proc check {} {
    close $::check_file
    if { ! $::should_check } {
        return
    }
    if {[info exists ::env(FILE_CHECK_TOOL)] && $::env(FILE_CHECK_TOOL) != "" } {
        spawn $::env(FILE_CHECK_TOOL) -input-file=$::output_filename $::check_filename
        catch wait result
        set code [lindex $result 3]
        if {$code != 0} {
            fail "${::input_filename}: Check"
        } else {
            pass "${::input_filename}: Check"
        }
    } else {
        untested "${::input_filename}: Check"
    }
}

proc check_file_for_linking {name} {
  set fp [open "$::input_filename"]
  set data [split [read "$fp"] "\n"]
  close $fp
  foreach line $data {
    if {[regexp ".*/\\* *($::tool_name|all) *\\{(@?)(.*)\\} *\\*/.*" $line match tool flag command]} {
        if { [string length $flag] != 0 } {
            if {[string match error* "$command"]} {
                return false
            }
        } else {
            add_code "$command"
        }
    }
  }
  return true
}

proc analyze_linked {} {
    foreach input $::additional_files {
        if {! [check_file_for_linking $input] } {
            unresolved "${::input_filename}: Linkage with ${name}"
            return false
        }
    }
    return true
}

proc walk_file {} {
    prepare
    analyze
    if {! [analyze_linked] } {
        return
    }
    run_tool
    check
    execute
}

proc test_tool {tool filename} {
  set ::input_filename "$filename"
  set ::tool_name "$tool"
  walk_file
}<|MERGE_RESOLUTION|>--- conflicted
+++ resolved
@@ -160,11 +160,7 @@
 }
 
 proc compile_c_weak {} {
-<<<<<<< HEAD
-  spawn gcc -std=c99 -include "${::srcdir}/code/carp-common.h" "$::output_filename" -c -o /dev/null
-=======
-  spawn gcc -w -std=c99 -I ../pencil-util/include -include "code/carp-common.h" "$::output_filename" -c -o /dev/null
->>>>>>> d91d6715
+  spawn gcc -w -std=c99 -include "${::srcdir}/code/carp-common.h" "$::output_filename" -c -o /dev/null
   catch wait result
   set code [lindex $result 3]
   if {$code != 0} {
@@ -204,11 +200,7 @@
 
 proc compile_c {} {
     prepare_for_compilation
-<<<<<<< HEAD
-    spawn gcc -std=c99 -include "${::srcdir}/code/carp-common.h" "${::output_filename}" -o "${::binary}" -lm
-=======
-    spawn gcc -w -std=c99 -I../pencil-util/include -include "code/carp-common.h"  "${::output_filename}" -o "${::binary}" -lm
->>>>>>> d91d6715
+    spawn gcc -w -std=c99 -include "${::srcdir}/code/carp-common.h" "${::output_filename}" -o "${::binary}" -lm
     catch wait result
     set code [lindex $result 3]
     if {$code != 0} {
